print("hello git")
<<<<<<< HEAD
print("nice to meet git")
print("nice to meet intel")
=======
print("Nice to meet git2")
>>>>>>> de060644
<|MERGE_RESOLUTION|>--- conflicted
+++ resolved
@@ -1,7 +1,4 @@
 print("hello git")
-<<<<<<< HEAD
 print("nice to meet git")
 print("nice to meet intel")
-=======
-print("Nice to meet git2")
->>>>>>> de060644
+print("Nice to meet git2")